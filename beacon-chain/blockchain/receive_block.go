--- conflicted
+++ resolved
@@ -16,6 +16,7 @@
 	"github.com/prysmaticlabs/prysm/beacon-chain/core/feed"
 	statefeed "github.com/prysmaticlabs/prysm/beacon-chain/core/feed/state"
 	"github.com/prysmaticlabs/prysm/beacon-chain/core/helpers"
+	"github.com/prysmaticlabs/prysm/shared/bytesutil"
 	"github.com/prysmaticlabs/prysm/shared/featureconfig"
 	"github.com/prysmaticlabs/prysm/shared/traceutil"
 )
@@ -81,46 +82,26 @@
 	}
 
 	// Run fork choice after applying state transition on the new block.
-<<<<<<< HEAD
 	//headRoot, err := s.forkChoiceStore.Head(ctx)
 	//if err != nil {
 	//	return errors.Wrap(err, "could not get head from fork choice service")
 	//}
-	//signedHeadBlock, err := s.beaconDB.Block(ctx, bytesutil.ToBytes32(headRoot))
-	//if err != nil {
-	//	return errors.Wrap(err, "could not compute state from block head")
-	//}
-	//if signedHeadBlock == nil || signedHeadBlock.Block == nil {
-	//	return errors.New("nil head block")
-	//}
 
 	// Only save head if it's different than the current head.
-	//if !bytes.Equal(root, s.HeadRoot()) {
+	//if !bytes.Equal(headRoot, s.HeadRoot()) {
+	//	signedHeadBlock, err := s.beaconDB.Block(ctx, bytesutil.ToBytes32(headRoot))
+	//	if err != nil {
+	//		return errors.Wrap(err, "could not compute state from block head")
+	//	}
+	//	if signedHeadBlock == nil || signedHeadBlock.Block == nil {
+	//		return errors.New("nil head block")
+	//	}
+
 	if err := s.saveHead(ctx, blockCopy, root); err != nil {
 		return errors.Wrap(err, "could not save head")
-=======
-	headRoot, err := s.forkChoiceStore.Head(ctx)
-	if err != nil {
-		return errors.Wrap(err, "could not get head from fork choice service")
-	}
-
-	// Only save head if it's different than the current head.
-	if !bytes.Equal(headRoot, s.HeadRoot()) {
-		signedHeadBlock, err := s.beaconDB.Block(ctx, bytesutil.ToBytes32(headRoot))
-		if err != nil {
-			return errors.Wrap(err, "could not compute state from block head")
-		}
-		if signedHeadBlock == nil || signedHeadBlock.Block == nil {
-			return errors.New("nil head block")
-		}
-
-		if err := s.saveHead(ctx, signedHeadBlock, bytesutil.ToBytes32(headRoot)); err != nil {
-			return errors.Wrap(err, "could not save head")
-		}
-
-		isCompetingBlock(root[:], blockCopy.Block.Slot, headRoot, signedHeadBlock.Block.Slot)
->>>>>>> d8d9f448
-	}
+	}
+
+	//	isCompetingBlock(root[:], blockCopy.Block.Slot, headRoot, signedHeadBlock.Block.Slot)
 	//}
 
 	// Send notification of the processed block to the state feed.
@@ -141,12 +122,6 @@
 	// Reports on block and fork choice metrics.
 	s.reportSlotMetrics(blockCopy.Block.Slot)
 
-<<<<<<< HEAD
-	// Log if block is a competing block.
-	//isCompetingBlock(root[:], blockCopy.Block.Slot, headRoot, signedHeadBlock.Block.Slot)
-
-=======
->>>>>>> d8d9f448
 	// Log state transition data.
 	logStateTransitionData(blockCopy.Block)
 
