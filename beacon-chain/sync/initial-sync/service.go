// Package initialsync is run by the beacon node when the local chain is
// behind the network's longest chain. Initial sync works as follows:
// The node requests for the slot number of the most recent finalized block.
// The node then builds from the most recent finalized block by requesting for subsequent
// blocks by slot number. Once the service detects that the local chain is caught up with
// the network, the service hands over control to the regular sync service.
// Note: The behavior of initialsync will likely change as the specification changes.
// The most significant and highly probable change will be determining where to sync from.
// The beacon chain may sync from a block in the pasts X months in order to combat long-range attacks
// (see here: https://github.com/ethereum/wiki/wiki/Proof-of-Stake-FAQs#what-is-weak-subjectivity)
package initialsync

import (
	"context"
	"errors"
	"fmt"
	"math/big"
	"sort"
	"sync"
	"time"

	"github.com/ethereum/go-ethereum/common"
	peer "github.com/libp2p/go-libp2p-peer"
	"github.com/prysmaticlabs/prysm/beacon-chain/blockchain"
	"github.com/prysmaticlabs/prysm/beacon-chain/db"
	pb "github.com/prysmaticlabs/prysm/proto/beacon/p2p/v1"
	"github.com/prysmaticlabs/prysm/shared/bytesutil"
	"github.com/prysmaticlabs/prysm/shared/event"
	"github.com/prysmaticlabs/prysm/shared/hashutil"
	"github.com/prysmaticlabs/prysm/shared/p2p"
	"github.com/prysmaticlabs/prysm/shared/params"
	"github.com/sirupsen/logrus"
)

var log = logrus.WithField("prefix", "initial-sync")

var (
	// ErrCanonicalStateMismatch can occur when the node has processed all blocks
	// from a peer, but arrived at a different state root.
	ErrCanonicalStateMismatch = errors.New("canonical state did not match after syncing with peer")
)

// Config defines the configurable properties of InitialSync.
//
type Config struct {
	SyncPollingInterval    time.Duration
	BatchedBlockBufferSize int
	StateBufferSize        int
	BeaconDB               *db.BeaconDB
	P2P                    p2pAPI
	SyncService            syncService
	ChainService           chainService
	PowChain               powChainService
}

// DefaultConfig provides the default configuration for a sync service.
// SyncPollingInterval determines how frequently the service checks that initial sync is complete.
// BlockBufferSize determines that buffer size of the `blockBuf` channel.
// StateBufferSize determines the buffer size of the `stateBuf` channel.
func DefaultConfig() *Config {
	return &Config{
		SyncPollingInterval:    time.Duration(params.BeaconConfig().SyncPollingInterval) * time.Second,
		BatchedBlockBufferSize: params.BeaconConfig().DefaultBufferSize,
		StateBufferSize:        params.BeaconConfig().DefaultBufferSize,
	}
}

type p2pAPI interface {
	p2p.Sender
	p2p.ReputationManager
	p2p.Subscriber
}

type powChainService interface {
	BlockExists(ctx context.Context, hash common.Hash) (bool, *big.Int, error)
}

type chainService interface {
	blockchain.BlockProcessor
	blockchain.ForkChoice
}

// SyncService is the interface for the Sync service.
// InitialSync calls `Start` when initial sync completes.
type syncService interface {
	Start()
	ResumeSync()
}

// InitialSync defines the main class in this package.
// See the package comments for a general description of the service's functions.
type InitialSync struct {
	ctx                 context.Context
	cancel              context.CancelFunc
	p2p                 p2pAPI
	syncService         syncService
	chainService        chainService
	db                  *db.BeaconDB
	powchain            powChainService
	batchedBlockBuf     chan p2p.Message
	stateBuf            chan p2p.Message
	syncPollingInterval time.Duration
	syncedFeed          *event.Feed
	stateReceived       bool
	mutex               *sync.Mutex
	nodeIsSynced        bool
}

// NewInitialSyncService constructs a new InitialSyncService.
// This method is normally called by the main node.
func NewInitialSyncService(ctx context.Context,
	cfg *Config,
) *InitialSync {
	ctx, cancel := context.WithCancel(ctx)

	stateBuf := make(chan p2p.Message, cfg.StateBufferSize)
	batchedBlockBuf := make(chan p2p.Message, cfg.BatchedBlockBufferSize)

	return &InitialSync{
		ctx:                 ctx,
		cancel:              cancel,
		p2p:                 cfg.P2P,
		syncService:         cfg.SyncService,
		db:                  cfg.BeaconDB,
		powchain:            cfg.PowChain,
		chainService:        cfg.ChainService,
		stateBuf:            stateBuf,
		batchedBlockBuf:     batchedBlockBuf,
		syncPollingInterval: cfg.SyncPollingInterval,
		syncedFeed:          new(event.Feed),
		stateReceived:       false,
		mutex:               new(sync.Mutex),
	}
}

// Start begins the goroutine.
func (s *InitialSync) Start(chainHeadResponses map[peer.ID]*pb.ChainHeadResponse) {
	go s.run(chainHeadResponses)
}

// Stop kills the initial sync goroutine.
func (s *InitialSync) Stop() error {
	log.Info("Stopping service")
	s.cancel()
	return nil
}

// NodeIsSynced checks that the node has been caught up with the network.
func (s *InitialSync) NodeIsSynced() bool {
	return s.nodeIsSynced
}

func (s *InitialSync) exitInitialSync(ctx context.Context, block *pb.BeaconBlock, chainHead *pb.ChainHeadResponse) error {
	if s.nodeIsSynced {
		return nil
	}
<<<<<<< HEAD
	parentRoot := bytesutil.ToBytes32(block.ParentRootHash32)
=======
	parentRoot := bytesutil.ToBytes32(block.ParentBlockRoot)
>>>>>>> c4c76c74
	parent, err := s.db.Block(parentRoot)
	if err != nil {
		return err
	}
	state, err := s.db.HistoricalStateFromSlot(ctx, parent.Slot, parentRoot)
	if err != nil {
		return err
	}
	if err := s.chainService.VerifyBlockValidity(ctx, block, state); err != nil {
		return err
	}
	if err := s.db.SaveBlock(block); err != nil {
		return err
	}
	root, err := hashutil.HashBeaconBlock(block)
	if err != nil {
		return fmt.Errorf("failed to tree hash block: %v", err)
	}
	if err := s.db.SaveAttestationTarget(ctx, &pb.AttestationTarget{
		Slot:       block.Slot,
		BlockRoot:  root[:],
		ParentRoot: block.ParentBlockRoot,
	}); err != nil {
		return fmt.Errorf("failed to save attestation target: %v", err)
	}
	state, err = s.chainService.ApplyBlockStateTransition(ctx, block, state)
	if err != nil {
		log.Error("OH NO - looks like you synced with a bad peer, try restarting your node!")
		switch err.(type) {
		case *blockchain.BlockFailedProcessingErr:
			// If the block fails processing, we delete it from our DB.
			if err := s.db.DeleteBlock(block); err != nil {
				return fmt.Errorf("could not delete bad block from db: %v", err)
			}
			return fmt.Errorf("could not apply block state transition: %v", err)
		default:
			return fmt.Errorf("could not apply block state transition: %v", err)
		}
	}
	if err := s.chainService.CleanupBlockOperations(ctx, block); err != nil {
		return err
	}
	if err := s.db.UpdateChainHead(ctx, block, state); err != nil {
		return err
	}

	stateRoot := s.db.HeadStateRoot()

	if stateRoot != bytesutil.ToBytes32(chainHead.CanonicalStateRootHash32) {
		log.Errorf(
			"Canonical state root %#x does not match highest observed root from peer %#x",
			stateRoot,
			chainHead.CanonicalStateRootHash32,
		)

		return ErrCanonicalStateMismatch
	}
	log.WithField("canonicalStateSlot", state.Slot-params.BeaconConfig().GenesisSlot).Info("Exiting init sync and starting regular sync")
	s.syncService.ResumeSync()
	s.cancel()
	s.nodeIsSynced = true
	return nil
}

// run is the main goroutine for the initial sync service.
// delayChan is explicitly passed into this function to facilitate tests that don't require a timeout.
// It is assumed that the goroutine `run` is only called once per instance.
func (s *InitialSync) run(chainHeadResponses map[peer.ID]*pb.ChainHeadResponse) {
	batchedBlocksub := s.p2p.Subscribe(&pb.BatchedBeaconBlockResponse{}, s.batchedBlockBuf)
	beaconStateSub := s.p2p.Subscribe(&pb.BeaconStateResponse{}, s.stateBuf)
	defer func() {
		beaconStateSub.Unsubscribe()
		batchedBlocksub.Unsubscribe()
		close(s.batchedBlockBuf)
		close(s.stateBuf)
	}()

	ctx := s.ctx

	var peers []peer.ID
	for k := range chainHeadResponses {
		peers = append(peers, k)
	}

	// Sort peers in descending order based on their canonical slot.
	sort.Slice(peers, func(i, j int) bool {
		return chainHeadResponses[peers[i]].CanonicalSlot > chainHeadResponses[peers[j]].CanonicalSlot
	})

	for _, peer := range peers {
		chainHead := chainHeadResponses[peer]
		if err := s.syncToPeer(ctx, chainHead, peer); err != nil {
			log.WithError(err).WithField("peer", peer.Pretty()).Warn("Failed to sync with peer, trying next best peer")
			continue
		}
		log.Info("Synced!")
		break
	}

	if !s.nodeIsSynced {
		log.Fatal("Failed to sync with anyone...")
	}
}

func (s *InitialSync) syncToPeer(ctx context.Context, chainHeadResponse *pb.ChainHeadResponse, peer peer.ID) error {
	fields := logrus.Fields{
		"peer":          peer.Pretty(),
		"canonicalSlot": chainHeadResponse.CanonicalSlot - params.BeaconConfig().GenesisSlot,
	}

	log.WithFields(fields).Info("Requesting state from peer")
	if err := s.requestStateFromPeer(ctx, bytesutil.ToBytes32(chainHeadResponse.FinalizedStateRootHash32S), peer); err != nil {
		log.Errorf("Could not request state from peer %v", err)
	}

	ctx, cancel := context.WithTimeout(s.ctx, 20*time.Second)
	defer cancel()

	for {
		select {
		case <-ctx.Done():

			return ctx.Err()
		case msg := <-s.stateBuf:
			log.WithFields(fields).Info("Received state resp from peer")
			if err := s.processState(msg, chainHeadResponse); err != nil {
				return err
			}
		case msg := <-s.batchedBlockBuf:
			if msg.Peer != peer {
				continue
			}
			log.WithFields(fields).Info("Received batched blocks from peer")
			if err := s.processBatchedBlocks(msg, chainHeadResponse); err != nil {
				log.WithError(err).WithField("peer", peer).Error("Failed to sync with peer.")
				s.p2p.Reputation(msg.Peer, p2p.RepPenalityInitialSyncFailure)
				continue
			}
			if !s.nodeIsSynced {
				return errors.New("node still not in sync after receiving batch blocks")
			}
			s.p2p.Reputation(msg.Peer, p2p.RepRewardValidBlock)
			return nil
		}
	}
}<|MERGE_RESOLUTION|>--- conflicted
+++ resolved
@@ -154,11 +154,7 @@
 	if s.nodeIsSynced {
 		return nil
 	}
-<<<<<<< HEAD
-	parentRoot := bytesutil.ToBytes32(block.ParentRootHash32)
-=======
 	parentRoot := bytesutil.ToBytes32(block.ParentBlockRoot)
->>>>>>> c4c76c74
 	parent, err := s.db.Block(parentRoot)
 	if err != nil {
 		return err
