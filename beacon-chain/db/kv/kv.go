package kv

import (
	"context"
	"os"
	"path"
	"time"

	"github.com/boltdb/bolt"
	"github.com/dgraph-io/ristretto"
	"github.com/mdlayher/prombolt"
	"github.com/pkg/errors"
	"github.com/prometheus/client_golang/prometheus"
	"github.com/prysmaticlabs/prysm/beacon-chain/db/iface"
)

var _ = iface.Database(&Store{})

const (
	// VotesCacheSize with 1M validators will be 8MB.
	VotesCacheSize = 1 << 23
	// NumOfVotes specifies the vote cache size.
	NumOfVotes       = 1 << 20
	databaseFileName = "beaconchain.db"
	boltAllocSize    = 8 * 1024 * 1024
)

// BlockCacheSize specifies 1000 slots worth of blocks cached, which
// would be approximately 2MB
var BlockCacheSize = int64(1 << 21)

// Store defines an implementation of the Prysm Database interface
// using BoltDB as the underlying persistent kv-store for eth2.
type Store struct {
	db                  *bolt.DB
	databasePath        string
	blockCache          *ristretto.Cache
	validatorIndexCache *ristretto.Cache
}

// NewKVStore initializes a new boltDB key-value store at the directory
// path specified, creates the kv-buckets based on the schema, and stores
// an open connection db object as a property of the Store struct.
func NewKVStore(dirPath string) (*Store, error) {
	if err := os.MkdirAll(dirPath, 0700); err != nil {
		return nil, err
	}
	datafile := path.Join(dirPath, databaseFileName)
	boltDB, err := bolt.Open(datafile, 0600, &bolt.Options{Timeout: 1 * time.Second, InitialMmapSize: 10e6})
	if err != nil {
		if err == bolt.ErrTimeout {
			return nil, errors.New("cannot obtain database lock, database may be in use by another process")
		}
		return nil, err
	}
<<<<<<< HEAD
	boltDB.AllocSize = 8 * 1024 * 1024
=======
	boltDB.AllocSize = boltAllocSize
>>>>>>> 025be934
	blockCache, err := ristretto.NewCache(&ristretto.Config{
		NumCounters: 1000,           // number of keys to track frequency of (1000).
		MaxCost:     BlockCacheSize, // maximum cost of cache (1000 Blocks).
		BufferItems: 64,             // number of keys per Get buffer.
	})
	if err != nil {
		return nil, err
	}

	validatorCache, err := ristretto.NewCache(&ristretto.Config{
		NumCounters: NumOfVotes,     // number of keys to track frequency of (1M).
		MaxCost:     VotesCacheSize, // maximum cost of cache (8MB).
		BufferItems: 64,             // number of keys per Get buffer.
	})
	if err != nil {
		return nil, err
	}

	kv := &Store{
		db:                  boltDB,
		databasePath:        dirPath,
		blockCache:          blockCache,
		validatorIndexCache: validatorCache,
	}

	if err := kv.db.Update(func(tx *bolt.Tx) error {
		return createBuckets(
			tx,
			attestationsBucket,
			blocksBucket,
			stateBucket,
			validatorsBucket,
			proposerSlashingsBucket,
			attesterSlashingsBucket,
			voluntaryExitsBucket,
			chainMetadataBucket,
			checkpointBucket,
			archivedValidatorSetChangesBucket,
			archivedCommitteeInfoBucket,
			archivedBalancesBucket,
			archivedValidatorParticipationBucket,
			powchainBucket,
			// Indices buckets.
			attestationHeadBlockRootBucket,
			attestationSourceRootIndicesBucket,
			attestationSourceEpochIndicesBucket,
			attestationTargetRootIndicesBucket,
			attestationTargetEpochIndicesBucket,
			blockSlotIndicesBucket,
			blockParentRootIndicesBucket,
			finalizedBlockRootsIndexBucket,
			// Migration bucket.
			migrationBucket,
		)
	}); err != nil {
		return nil, err
	}

	if err := kv.pruneStates(context.TODO()); err != nil {
		return nil, err
	}

	err = prometheus.Register(createBoltCollector(kv.db))

	return kv, err
}

// ClearDB removes the previously stored database in the data directory.
func (k *Store) ClearDB() error {
	if _, err := os.Stat(k.databasePath); os.IsNotExist(err) {
		return nil
	}
	prometheus.Unregister(createBoltCollector(k.db))
	return os.Remove(path.Join(k.databasePath, databaseFileName))
}

// Close closes the underlying BoltDB database.
func (k *Store) Close() error {
	prometheus.Unregister(createBoltCollector(k.db))
	return k.db.Close()
}

// DatabasePath at which this database writes files.
func (k *Store) DatabasePath() string {
	return k.databasePath
}

func createBuckets(tx *bolt.Tx, buckets ...[]byte) error {
	for _, bucket := range buckets {
		if _, err := tx.CreateBucketIfNotExists(bucket); err != nil {
			return err
		}
	}
	return nil
}

// createBoltCollector returns a prometheus collector specifically configured for boltdb.
func createBoltCollector(db *bolt.DB) prometheus.Collector {
	return prombolt.New("boltDB", db)
}<|MERGE_RESOLUTION|>--- conflicted
+++ resolved
@@ -53,11 +53,7 @@
 		}
 		return nil, err
 	}
-<<<<<<< HEAD
-	boltDB.AllocSize = 8 * 1024 * 1024
-=======
 	boltDB.AllocSize = boltAllocSize
->>>>>>> 025be934
 	blockCache, err := ristretto.NewCache(&ristretto.Config{
 		NumCounters: 1000,           // number of keys to track frequency of (1000).
 		MaxCost:     BlockCacheSize, // maximum cost of cache (1000 Blocks).
