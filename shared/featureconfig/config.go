--- conflicted
+++ resolved
@@ -36,20 +36,13 @@
 	EnableFinalizedBlockRootIndex bool // EnableFinalizedBlockRootIndex in the database. This operation may be expensive at runtime.
 
 	// Cache toggles.
-<<<<<<< HEAD
-	EnableSSZCache          bool // EnableSSZCache for hash tree root.
-	EnableAttestationCache  bool // EnableAttestationCache; see https://github.com/prysmaticlabs/prysm/issues/3106.
-	EnableEth1DataVoteCache bool // EnableEth1DataVoteCache; see https://github.com/prysmaticlabs/prysm/issues/3106.
-	EnableNewCache          bool // EnableNewCache enables the node to use the new caching scheme.
-	EnableBLSPubkeyCache    bool // EnableBLSPubkeyCache to improve wall time of PubkeyFromBytes.
-=======
+	EnableSSZCache           bool // EnableSSZCache for hash tree root.
 	EnableAttestationCache   bool // EnableAttestationCache; see https://github.com/prysmaticlabs/prysm/issues/3106.
 	EnableEth1DataVoteCache  bool // EnableEth1DataVoteCache; see https://github.com/prysmaticlabs/prysm/issues/3106.
 	EnableNewCache           bool // EnableNewCache enables the node to use the new caching scheme.
 	EnableBLSPubkeyCache     bool // EnableBLSPubkeyCache to improve wall time of PubkeyFromBytes.
 	EnableShuffledIndexCache bool // EnableShuffledIndexCache to cache expensive shuffled index computation.
 	EnableSkipSlotsCache     bool // EnableSkipSlotsCache caches the state in skipped slots.
->>>>>>> 103bdfc6
 }
 
 var featureConfig *Flag
@@ -116,11 +109,10 @@
 		log.Warn("Processing epoch with optimizations")
 		cfg.OptimizeProcessEpoch = true
 	}
-<<<<<<< HEAD
 	if ctx.GlobalBool(EnableSSZCacheFlag.Name) {
 		log.Warn("Enabled ssz hash tree root cache")
 		cfg.EnableSSZCache = true
-=======
+	}
 	if ctx.GlobalBool(pruneFinalizedStatesFlag.Name) {
 		log.Warn("Enabled pruning old finalized states from database.")
 		cfg.PruneFinalizedStates = true
@@ -136,7 +128,6 @@
 	if ctx.GlobalBool(enableSkipSlotsCache.Name) {
 		log.Warn("Enabled skip slots cache.")
 		cfg.EnableSkipSlotsCache = true
->>>>>>> 103bdfc6
 	}
 	Init(cfg)
 }
