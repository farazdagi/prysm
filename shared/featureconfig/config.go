/*
Package featureconfig defines which features are enabled for runtime
in order to selctively enable certain features to maintain a stable runtime.

The process for implementing new features using this package is as follows:
	1. Add a new CMD flag in flags.go, and place it in the proper list(s) var for its client.
	2. Add a condition for the flag in the proper Configure function(s) below.
	3. Place any "new" behavior in the `if flagEnabled` statement.
	4. Place any "previous" behavior in the `else` statement.
	5. Ensure any tests using the new feature fail if the flag isn't enabled.
	5a. Use the following to enable your flag for tests:
	cfg := &featureconfig.Flag{
		VerifyAttestationSigs: true,
	}
	featureconfig.Init(cfg)
*/
package featureconfig

import (
	"github.com/sirupsen/logrus"
	"github.com/urfave/cli"
)

var log = logrus.WithField("prefix", "flags")

// Flag is a struct to represent what features the client will perform on runtime.
type Flag struct {
	GenesisDelay             bool // GenesisDelay when processing a chain start genesis event.
	MinimalConfig            bool // MinimalConfig as defined in the spec.
	WriteSSZStateTransitions bool // WriteSSZStateTransitions to tmp directory.
	InitSyncNoVerify         bool // InitSyncNoVerify when initial syncing w/o verifying block's contents.
	SkipBLSVerify            bool // Skips BLS verification across the runtime.
	EnableBackupWebhook      bool // EnableBackupWebhook to allow database backups to trigger from monitoring port /db/backup.
	OptimizeProcessEpoch     bool // OptimizeProcessEpoch to process epoch with optimizations by pre computing records.
	Scatter                  bool // Scatter sequential processing by scattering it to multiple cores.
	PruneFinalizedStates     bool // PruneFinalizedStates from the database.

	// Cache toggles.
<<<<<<< HEAD
	EnableSSZCache           bool // EnableSSZCache for hash tree root.
	EnableAttestationCache   bool // EnableAttestationCache; see https://github.com/prysmaticlabs/prysm/issues/3106.
	EnableEth1DataVoteCache  bool // EnableEth1DataVoteCache; see https://github.com/prysmaticlabs/prysm/issues/3106.
	EnableNewCache           bool // EnableNewCache enables the node to use the new caching scheme.
	EnableBLSPubkeyCache     bool // EnableBLSPubkeyCache to improve wall time of PubkeyFromBytes.
	EnableShuffledIndexCache bool // EnableShuffledIndexCache to cache expensive shuffled index computation.
=======
	EnableAttestationCache     bool // EnableAttestationCache; see https://github.com/prysmaticlabs/prysm/issues/3106.
	EnableEth1DataVoteCache    bool // EnableEth1DataVoteCache; see https://github.com/prysmaticlabs/prysm/issues/3106.
	EnableNewCache             bool // EnableNewCache enables the node to use the new caching scheme.
	EnableBLSPubkeyCache       bool // EnableBLSPubkeyCache to improve wall time of PubkeyFromBytes.
	EnableShuffledIndexCache   bool // EnableShuffledIndexCache to cache expensive shuffled index computation.
>>>>>>> d4e7e15e
	EnableSkipSlotsCache     bool // EnableSkipSlotsCache caches the state in skipped slots.
	EnableCommitteeCache       bool // EnableCommitteeCache to cache committee computation.
	EnableActiveIndicesCache   bool // EnableActiveIndicesCache.
	EnableActiveCountCache     bool // EnableActiveCountCache.
}

var featureConfig *Flag

// Get retrieves feature config.
func Get() *Flag {
	if featureConfig == nil {
		return &Flag{}
	}
	return featureConfig
}

// Init sets the global config equal to the config that is passed in.
func Init(c *Flag) {
	featureConfig = c
}

// ConfigureBeaconChain sets the global config based
// on what flags are enabled for the beacon-chain client.
func ConfigureBeaconChain(ctx *cli.Context) {
	complainOnDeprecatedFlags(ctx)
	cfg := &Flag{}
	if ctx.GlobalBool(MinimalConfigFlag.Name) {
		log.Warn("Using minimal config")
		cfg.MinimalConfig = true
	}
	if ctx.GlobalBool(GenesisDelayFlag.Name) {
		log.Warn("Using non standard genesis delay. This may cause problems in a multi-node environment.")
		cfg.GenesisDelay = true
	}
	if ctx.GlobalBool(writeSSZStateTransitionsFlag.Name) {
		log.Warn("Writing SSZ states and blocks after state transitions")
		cfg.WriteSSZStateTransitions = true
	}
	if ctx.GlobalBool(EnableAttestationCacheFlag.Name) {
		log.Warn("Enabled unsafe attestation cache")
		cfg.EnableAttestationCache = true
	}
	if ctx.GlobalBool(EnableEth1DataVoteCacheFlag.Name) {
		log.Warn("Enabled unsafe eth1 data vote cache")
		cfg.EnableEth1DataVoteCache = true
	}
	if ctx.GlobalBool(InitSyncNoVerifyFlag.Name) {
		log.Warn("Initial syncing without verifying block's contents")
		cfg.InitSyncNoVerify = true
	}
	if ctx.GlobalBool(NewCacheFlag.Name) {
		log.Warn("Using new cache for committee shuffled indices")
		cfg.EnableNewCache = true
	}
	if ctx.GlobalBool(SkipBLSVerifyFlag.Name) {
		log.Warn("UNSAFE: Skipping BLS verification at runtime")
		cfg.SkipBLSVerify = true
	}
	if ctx.GlobalBool(enableBackupWebhookFlag.Name) {
		log.Warn("Allowing database backups to be triggered from HTTP webhook")
		cfg.EnableBackupWebhook = true
	}
	if ctx.GlobalBool(enableBLSPubkeyCacheFlag.Name) {
		log.Warn("Enabled BLS pubkey cache.")
		cfg.EnableBLSPubkeyCache = true
	}
	if ctx.GlobalBool(OptimizeProcessEpoch.Name) {
		log.Warn("Processing epoch with optimizations")
		cfg.OptimizeProcessEpoch = true
	}
<<<<<<< HEAD
	if ctx.GlobalBool(EnableSSZCacheFlag.Name) {
		log.Warn("Enabled ssz hash tree root cache")
		cfg.EnableSSZCache = true
=======
	if ctx.GlobalBool(Scatter.Name) {
		log.Warn("Scattering sequential proceses to multiple cores")
		cfg.Scatter = true
>>>>>>> d4e7e15e
	}
	if ctx.GlobalBool(pruneFinalizedStatesFlag.Name) {
		log.Warn("Enabled pruning old finalized states from database.")
		cfg.PruneFinalizedStates = true
	}
	if ctx.GlobalBool(enableShuffledIndexCache.Name) {
		log.Warn("Enabled shuffled index cache.")
		cfg.EnableShuffledIndexCache = true
	}
	if ctx.GlobalBool(enableSkipSlotsCache.Name) {
		log.Warn("Enabled skip slots cache.")
		cfg.EnableSkipSlotsCache = true
	}
	if ctx.GlobalBool(enableCommitteeCacheFlag.Name) {
		log.Warn("Enabled committee cache.")
		cfg.EnableCommitteeCache = true
	}
	if ctx.GlobalBool(enableActiveIndicesCacheFlag.Name) {
		log.Warn("Enabled active indices cache.")
		cfg.EnableActiveIndicesCache = true
	}
	if ctx.GlobalBool(enableActiveCountCacheFlag.Name) {
		log.Warn("Enabled active count cache.")
		cfg.EnableActiveCountCache = true
	}
	Init(cfg)
}

// ConfigureValidator sets the global config based
// on what flags are enabled for the validator client.
func ConfigureValidator(ctx *cli.Context) {
	complainOnDeprecatedFlags(ctx)
	cfg := &Flag{}
	if ctx.GlobalBool(MinimalConfigFlag.Name) {
		log.Warn("Using minimal config")
		cfg.MinimalConfig = true
	}
	Init(cfg)
}

func complainOnDeprecatedFlags(ctx *cli.Context) {
	for _, f := range deprecatedFlags {
		if ctx.IsSet(f.GetName()) {
			log.Errorf("%s is deprecated and has no effect. Do not use this flag, it will be deleted soon.", f.GetName())
		}
	}
}<|MERGE_RESOLUTION|>--- conflicted
+++ resolved
@@ -36,24 +36,16 @@
 	PruneFinalizedStates     bool // PruneFinalizedStates from the database.
 
 	// Cache toggles.
-<<<<<<< HEAD
 	EnableSSZCache           bool // EnableSSZCache for hash tree root.
 	EnableAttestationCache   bool // EnableAttestationCache; see https://github.com/prysmaticlabs/prysm/issues/3106.
 	EnableEth1DataVoteCache  bool // EnableEth1DataVoteCache; see https://github.com/prysmaticlabs/prysm/issues/3106.
 	EnableNewCache           bool // EnableNewCache enables the node to use the new caching scheme.
 	EnableBLSPubkeyCache     bool // EnableBLSPubkeyCache to improve wall time of PubkeyFromBytes.
 	EnableShuffledIndexCache bool // EnableShuffledIndexCache to cache expensive shuffled index computation.
-=======
-	EnableAttestationCache     bool // EnableAttestationCache; see https://github.com/prysmaticlabs/prysm/issues/3106.
-	EnableEth1DataVoteCache    bool // EnableEth1DataVoteCache; see https://github.com/prysmaticlabs/prysm/issues/3106.
-	EnableNewCache             bool // EnableNewCache enables the node to use the new caching scheme.
-	EnableBLSPubkeyCache       bool // EnableBLSPubkeyCache to improve wall time of PubkeyFromBytes.
-	EnableShuffledIndexCache   bool // EnableShuffledIndexCache to cache expensive shuffled index computation.
->>>>>>> d4e7e15e
 	EnableSkipSlotsCache     bool // EnableSkipSlotsCache caches the state in skipped slots.
-	EnableCommitteeCache       bool // EnableCommitteeCache to cache committee computation.
-	EnableActiveIndicesCache   bool // EnableActiveIndicesCache.
-	EnableActiveCountCache     bool // EnableActiveCountCache.
+	EnableCommitteeCache     bool // EnableCommitteeCache to cache committee computation.
+	EnableActiveIndicesCache bool // EnableActiveIndicesCache.
+	EnableActiveCountCache   bool // EnableActiveCountCache.
 }
 
 var featureConfig *Flag
@@ -120,15 +112,13 @@
 		log.Warn("Processing epoch with optimizations")
 		cfg.OptimizeProcessEpoch = true
 	}
-<<<<<<< HEAD
 	if ctx.GlobalBool(EnableSSZCacheFlag.Name) {
 		log.Warn("Enabled ssz hash tree root cache")
 		cfg.EnableSSZCache = true
-=======
+	}
 	if ctx.GlobalBool(Scatter.Name) {
 		log.Warn("Scattering sequential proceses to multiple cores")
 		cfg.Scatter = true
->>>>>>> d4e7e15e
 	}
 	if ctx.GlobalBool(pruneFinalizedStatesFlag.Name) {
 		log.Warn("Enabled pruning old finalized states from database.")
