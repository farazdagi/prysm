--- conflicted
+++ resolved
@@ -91,21 +91,12 @@
 	return &Block{
 		ref: block, Size: block.Size().String(),
 		Number: int(block.NumberU64()), GasUsed: block.GasUsed().String(),
-<<<<<<< HEAD
-		GasLimit: block.GasLimit().String(), Hash: toHex(block.Hash().Bytes()),
+		GasLimit: block.GasLimit().String(), Hash: block.Hash().Hex(),
 		Transactions: txlist, Uncles: ulist,
 		Time:     block.Time(),
-		Coinbase: toHex(block.Coinbase().Bytes()),
-		PrevHash: toHex(block.ParentHash().Bytes()),
-		Bloom:    toHex(block.Bloom().Bytes()),
-=======
-		GasLimit: block.GasLimit().String(), Hash: common.ToHex(block.Hash()),
-		Transactions: txlist, Uncles: ulist,
-		Time:     block.Time(),
-		Coinbase: common.ToHex(block.Coinbase()),
-		PrevHash: common.ToHex(block.ParentHash()),
-		Bloom:    common.ToHex(block.Bloom()),
->>>>>>> baca0c22
+		Coinbase: block.Coinbase().Hex(),
+		PrevHash: block.ParentHash().Hex(),
+		Bloom:    common.ToHex(block.Bloom().Bytes()),
 		Raw:      block.String(),
 	}
 }
@@ -144,21 +135,12 @@
 }
 
 func NewTx(tx *types.Transaction) *Transaction {
-<<<<<<< HEAD
 	hash := tx.Hash().Hex()
 	receiver := tx.To().Hex()
 	if len(receiver) == 0 {
 		receiver = core.AddressFromMessage(tx).Hex()
 	}
 	sender, _ := tx.From()
-=======
-	hash := common.ToHex(tx.Hash())
-	receiver := common.ToHex(tx.To())
-	if len(receiver) == 0 {
-		receiver = common.ToHex(core.AddressFromMessage(tx))
-	}
-	sender := common.ToHex(tx.From())
->>>>>>> baca0c22
 	createsContract := core.MessageCreatesContract(tx)
 
 	var data string
@@ -168,11 +150,7 @@
 		data = common.ToHex(tx.Data())
 	}
 
-<<<<<<< HEAD
-	return &Transaction{ref: tx, Hash: hash, Value: common.CurrencyToString(tx.Value()), Address: receiver, Contract: createsContract, Gas: tx.Gas().String(), GasPrice: tx.GasPrice().String(), Data: data, Sender: sender.Hex(), CreatesContract: createsContract, RawData: toHex(tx.Data())}
-=======
-	return &Transaction{ref: tx, Hash: hash, Value: common.CurrencyToString(tx.Value()), Address: receiver, Contract: createsContract, Gas: tx.Gas().String(), GasPrice: tx.GasPrice().String(), Data: data, Sender: sender, CreatesContract: createsContract, RawData: common.ToHex(tx.Data())}
->>>>>>> baca0c22
+	return &Transaction{ref: tx, Hash: hash, Value: common.CurrencyToString(tx.Value()), Address: receiver, Contract: createsContract, Gas: tx.Gas().String(), GasPrice: tx.GasPrice().String(), Data: data, Sender: sender.Hex(), CreatesContract: createsContract, RawData: common.ToHex(tx.Data())}
 }
 
 func (self *Transaction) ToString() string {
