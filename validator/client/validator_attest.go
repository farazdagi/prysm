package client

import (
	"bytes"
	"context"
	"errors"
	"fmt"
	"time"

	ethpb "github.com/prysmaticlabs/ethereumapis/eth/v1alpha1"
	"github.com/prysmaticlabs/go-bitfield"
	"github.com/prysmaticlabs/go-ssz"
	"github.com/prysmaticlabs/prysm/shared/bytesutil"
	"github.com/prysmaticlabs/prysm/shared/hashutil"
	"github.com/prysmaticlabs/prysm/shared/params"
	"github.com/prysmaticlabs/prysm/shared/roughtime"
	"github.com/prysmaticlabs/prysm/shared/slotutil"
	"go.opencensus.io/trace"
)

// SubmitAttestation completes the validator client's attester responsibility at a given slot.
// It fetches the latest beacon block head along with the latest canonical beacon state
// information in order to sign the block and include information about the validator's
// participation in voting on the block.
func (v *validator) SubmitAttestation(ctx context.Context, slot uint64, pubKey [48]byte) {
	ctx, span := trace.StartSpan(ctx, "validator.SubmitAttestation")
	defer span.End()

	span.AddAttributes(trace.StringAttribute("validator", fmt.Sprintf("%#x", pubKey)))

	duty, err := v.duty(pubKey)
	if err != nil {
		log.Errorf("Could not fetch validator assignment: %v", err)
		return
	}

<<<<<<< HEAD
	indexInCommittee, err := v.indexInCommittee(ctx, pubKey, duty)
=======
	indexInCommittee, validatorIndex, err := v.indexInCommittee(ctx, pubKey, assignment)
>>>>>>> 1cb58e85
	if err != nil {
		log.Errorf("Could not get validator index in assignment: %v", err)
		return
	}

	// As specified in the spec, an attester should wait until one-third of the way through the slot,
	// then create and broadcast the attestation.
	// https://github.com/ethereum/eth2.0-specs/blob/v0.9.0/specs/validator/0_beacon-chain-validator.md#attesting
	v.waitToOneThird(ctx, slot)

	req := &ethpb.AttestationDataRequest{
		Slot:           slot,
		CommitteeIndex: duty.CommitteeIndex,
	}
	data, err := v.validatorClient.GetAttestationData(ctx, req)
	if err != nil {
		log.Errorf("Could not request attestation to sign at slot %d: %v", slot, err)
		return
	}

	sig, err := v.signAtt(ctx, pubKey, data)
	if err != nil {
		log.Errorf("Could not sign attestation: %v", err)
		return
	}

	aggregationBitfield := bitfield.NewBitlist(uint64(len(duty.Committee)))
	aggregationBitfield.SetBitAt(indexInCommittee, true)
	attestation := &ethpb.Attestation{
		Data:            data,
		AggregationBits: aggregationBitfield,
		Signature:       sig,
	}

	attResp, err := v.validatorClient.ProposeAttestation(ctx, attestation)
	if err != nil {
		log.Errorf("Could not submit attestation to beacon node: %v", err)
		return
	}

	if err := v.saveAttesterIndexToData(data, validatorIndex); err != nil {
		log.Errorf("Could not save validator index for logging: %v", err)
		return
	}

	span.AddAttributes(
		trace.Int64Attribute("slot", int64(slot)),
		trace.StringAttribute("attestationHash", fmt.Sprintf("%#x", attResp.AttestationDataRoot)),
		trace.Int64Attribute("committeeIndex", int64(data.CommitteeIndex)),
		trace.StringAttribute("blockRoot", fmt.Sprintf("%#x", data.BeaconBlockRoot)),
		trace.Int64Attribute("justifiedEpoch", int64(data.Source.Epoch)),
		trace.Int64Attribute("targetEpoch", int64(data.Target.Epoch)),
		trace.StringAttribute("bitfield", fmt.Sprintf("%#x", aggregationBitfield)),
	)
}

// waitToOneThird waits until one-third of the way through the slot
// such that any blocks from this slot have time to reach the beacon node
// before creating the attestation.
func (v *validator) waitToOneThird(ctx context.Context, slot uint64) {
	_, span := trace.StartSpan(ctx, "validator.waitToOneThird")
	defer span.End()

	oneThird := params.BeaconConfig().SecondsPerSlot / 3
	delay := time.Duration(oneThird) * time.Second
	if oneThird == 0 {
		delay = 500 * time.Millisecond
	}
	startTime := slotutil.SlotStartTime(v.genesisTime, slot)
	timeToBroadcast := startTime.Add(delay)
	time.Sleep(roughtime.Until(timeToBroadcast))
}

// Given the validator public key, this gets the validator assignment.
func (v *validator) duty(pubKey [48]byte) (*ethpb.DutiesResponse_Duty, error) {
	if v.duties == nil {
		return nil, errors.New("no duties for validators")
	}

	for _, duty := range v.duties.Duties {
		if bytes.Equal(pubKey[:], duty.PublicKey) {
			return duty, nil
		}
	}

	return nil, fmt.Errorf("pubkey %#x not in duties", bytesutil.Trunc(pubKey[:]))
}

// This returns the index of validator's position in a committee. It's used to construct aggregation and
// custody bit fields.
func (v *validator) indexInCommittee(
	ctx context.Context,
	pubKey [48]byte,
<<<<<<< HEAD
	duty *ethpb.DutiesResponse_Duty,
) (uint64, error) {
	res, err := v.validatorClient.ValidatorIndex(ctx, &ethpb.ValidatorIndexRequest{PublicKey: pubKey[:]})
=======
	assignment *pb.AssignmentResponse_ValidatorAssignment) (uint64, uint64, error) {
	res, err := v.validatorClient.ValidatorIndex(ctx, &pb.ValidatorIndexRequest{PublicKey: pubKey[:]})
>>>>>>> 1cb58e85
	if err != nil {
		return 0, 0, err
	}

	for i, validatorIndex := range duty.Committee {
		if validatorIndex == res.Index {
			return uint64(i), res.Index, nil
		}
	}

	return 0, 0, fmt.Errorf("index %d not in committee", res.Index)
}

// Given validator's public key, this returns the signature of an attestation data.
func (v *validator) signAtt(ctx context.Context, pubKey [48]byte, data *ethpb.AttestationData) ([]byte, error) {
	domain, err := v.validatorClient.DomainData(ctx, &ethpb.DomainRequest{
		Epoch:  data.Target.Epoch,
		Domain: params.BeaconConfig().DomainBeaconAttester,
	})
	if err != nil {
		return nil, err
	}

	root, err := ssz.HashTreeRoot(data)
	if err != nil {
		return nil, err
	}

	sig := v.keys[pubKey].SecretKey.Sign(root[:], domain.SignatureDomain)
	return sig.Marshal(), nil
}

// For logging, this saves the last submitted attester index to its attestation data. The purpose of this
// is to enhance attesting logs to be readable when multiple validator keys ran in a single client.
func (v *validator) saveAttesterIndexToData(data *ethpb.AttestationData, index uint64) error {
	v.attLogsLock.Lock()
	defer v.attLogsLock.Unlock()

	h, err := hashutil.HashProto(data)
	if err != nil {
		return err
	}

	if v.attLogs[h] == nil {
		v.attLogs[h] = &attSubmitted{data, []uint64{}, []uint64{}}
	}
	v.attLogs[h] = &attSubmitted{data, append(v.attLogs[h].attesterIndices, index), []uint64{}}

	return nil
}<|MERGE_RESOLUTION|>--- conflicted
+++ resolved
@@ -34,11 +34,7 @@
 		return
 	}
 
-<<<<<<< HEAD
-	indexInCommittee, err := v.indexInCommittee(ctx, pubKey, duty)
-=======
-	indexInCommittee, validatorIndex, err := v.indexInCommittee(ctx, pubKey, assignment)
->>>>>>> 1cb58e85
+	indexInCommittee, validatorIndex, err := v.indexInCommittee(ctx, pubKey, duty)
 	if err != nil {
 		log.Errorf("Could not get validator index in assignment: %v", err)
 		return
@@ -132,14 +128,9 @@
 func (v *validator) indexInCommittee(
 	ctx context.Context,
 	pubKey [48]byte,
-<<<<<<< HEAD
 	duty *ethpb.DutiesResponse_Duty,
-) (uint64, error) {
+) (uint64, uint64, error) {
 	res, err := v.validatorClient.ValidatorIndex(ctx, &ethpb.ValidatorIndexRequest{PublicKey: pubKey[:]})
-=======
-	assignment *pb.AssignmentResponse_ValidatorAssignment) (uint64, uint64, error) {
-	res, err := v.validatorClient.ValidatorIndex(ctx, &pb.ValidatorIndexRequest{PublicKey: pubKey[:]})
->>>>>>> 1cb58e85
 	if err != nil {
 		return 0, 0, err
 	}
