--- conflicted
+++ resolved
@@ -74,17 +74,13 @@
 		trace.Int64Attribute("numAttestations", int64(len(b.Body.Attestations))),
 	)
 
-<<<<<<< HEAD
-	log.WithField("signature", fmt.Sprintf("%#x", blk.Signature)).Debug("block signature")
-=======
-	res, err := v.validatorClient.ValidatorIndex(ctx, &pb.ValidatorIndexRequest{PublicKey: pubKey[:]})
+	res, err := v.validatorClient.ValidatorIndex(ctx, &ethpb.ValidatorIndexRequest{PublicKey: pubKey[:]})
 	if err != nil {
 		log.WithError(err).Error("Failed to get validator index")
 		return
 	}
 
-	log.WithField("signature", fmt.Sprintf("%#x", b.Signature)).Debug("block signature")
->>>>>>> 1cb58e85
+	log.WithField("signature", fmt.Sprintf("%#x", blk.Signature)).Debug("block signature")
 	blkRoot := fmt.Sprintf("%#x", bytesutil.Trunc(blkResp.BlockRoot))
 	log.WithFields(logrus.Fields{
 		"slot":            b.Slot,
